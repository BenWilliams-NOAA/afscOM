#' harvest rate to instantaneous
#'
#' Converts between harvest rate - the proportion
#' of the population harvest; mu and instantaneous
#' fishing mortality rate F_
#'
#' @param mu, a harvest rate
#'
#' @return F, the corresponding instantaneous fishing mortality rate
#'
#' @export mu_to_F
#'
mu_to_F <- function(mu){
    return(-log(1-mu))
}

#' instantaneous rate to harvest rate
#'
#' Converts between instantaneous fishing mortality
#' rate F and harvest rate -the proportion of the
#' population harvest; mu_
#'
#' @param fy, an instantaneous fishing mortality rate
#'
#' @return mu, the corresponding harvest rate
#'
#' @export F_to_mu
#'
F_to_mu <- function(fy){
    return(1-exp(-fy))
}

#' Set variable names as names of list
#'
#' Automatically use variable names as list object names when
#' a sequence of variables is provided to a list constructor_
#'
#' @param ... R variables containung values to be put in a list
#'
#' @export listN
listN <- function(...){
    anonList <- list(...)
    names(anonList) <- as.character(substitute(list(...)))[-1]
    anonList
}

#' Subset demographic parameter matrices by first dimensions
#'
#' Access an arbitrary row across all demographic parameter
#' matrices of indeterminate dimension
#'
#' @param dem_params a list of arrays with more than 2 dimensions
#' @param r the index along the first dimension to access
#'
#' @return a list with the same elements as dem_params but containing
#' a single row from each list element
#'
#' @export subset_dem_params
#'
#'
subset_dem_params <- function(dem_params, r, d=1, drop=TRUE){
    tmp <- rlang::duplicate(dem_params)
    ps <- names(tmp)
    for(n in ps){
        if(n == "movement" || any(is.na(dem_params[[n]]))) next;
        tmp[[n]] <- subset_matrix(dem_params[[n]], r, d, drop)
    }
    return(tmp)
}

#' Subset matrix of undetermined dimensions
#'
#' Return a subset or a multidimensional matrix or array of undetermined
#' size along a specific dimension. Specifically designed to return a
#' single index along the specified dimension (e.g. one year or one region).
#'
#' @param mat the input matrix to subset
#' @param r the index along the dimensions of interest to subset by
#' @param d the dimension to subset by
#' @param drop whether to drop the subsetted dimension
#'
#' @return a subsetted matrix or array
#'
#' @export subset_matrix
#'
#'
subset_matrix <- function(mat, r, d=1, drop=TRUE){
    if(is.null(mat)) return(NULL)
    if(is.vector(mat)) return(mat)
    tmp <- rlang::duplicate(mat)
    ndims <- length(dim(mat))
    idxs <- c(as.list(rep(TRUE, d-1)), list(r), as.list(rep(TRUE, ndims-d)))
    t <- do.call('[', c(list(mat), idxs, drop=FALSE))
    if(drop){
        tmp <- abind::adrop(t, drop=d)
    }else{
        tmp <- t
    }
    return(tmp)
}

# TODO: generalize this to allow extending across other dimensions

#' Extend demographic parameter matrices to more years
#'
#' Description
#'
#' @param dem_params a list of demographic parameter matrices
#' @param dimension the dimension along which to extend (should always be 1)
#' @param e the new number of years along the first dimension
#' @param new.dimnames new set of names for the first dimension
#'
#' @return a new list of demographic parameter matrices spanning `e` years
#' with the values from the last year in the original matrix continued for
#' all future years
#'
#' @export extend_years
#'
#'
extend_years <- function(dem_params, dimension, e, new.dimnames=NA){
    tmp <- rlang::duplicate(dem_params)
    ps <- names(tmp)
    for(n in ps){
        ndims <- length(dim(dem_params[[n]]))
        new.dims <- dim(dem_params[[n]])
        new.dims[dimension] <- e
        new.dimnames <- if(all(is.na(new.dimnames))) 1:e else new.dimnames
        t <- array(NA, dim=new.dims, dimnames = c("time"=list(new.dimnames), dimnames(dem_params[[n]])[2:length(dimnames(dem_params[[n]]))]))
        last <- subset_matrix(dem_params[[n]], r=nrow(dem_params[[n]]), d=1)
        afill(t) <- dem_params[[n]]

        afill_dimensions <- as.vector(c(TRUE, rep(FALSE, ndims-1)), mode="list")
        for(i in which(afill_dimensions == FALSE)){
            afill_dimensions[[i]] <- rlang::missing_arg()
        }
        afill_params <- afill_dimensions
        afill_params$x <- t
        afill_params$value <- last

        t <- do.call("afill<-", afill_params)
        tmp[[n]] <- t
    }
    return(tmp)
}


#' Set Default Values for Model Options
#' 
#' Set up a fully formed model_options list object with all
#' required elements set to sensible default values.
#'
#' @param model_dimensions model dimensions list object
#'
#' @export setup_model_options
#'
#' @example \dontrun{
#'      dimensions = list(nyears=60, nages=50, nsexes=2, nregions=1, nfleets=1)
#'      model_options = setup_model_options(dimensions)
#' }
#'
setup_model_options <- function(model_dimensions){

    return(
        list(
            removals_input = "catch",
            simulate_observations = TRUE,
            region_apportionment = matrix(1/model_dimensions$nregions, nrow=model_dimensions$nyears, ncol=model_dimensions$nregions),
            fleet_apportionment = array(1/model_dimensions$nfleets, dim=c(model_dimensions$nyears, model_dimensions$nfleets, model_dimensions$nregions)),
<<<<<<< HEAD
            recruit_apportionment = matrix(1/model_dimensions$nregions, nrow=model_dimensions$nyears+1, ncol=model_dimensions$nregions),
=======
            recruit_apportionment = matrix(1/model_dimensions$nregions, nrow=(model_dimensions$nyears+1), ncol=model_dimensions$nregions),
>>>>>>> 23ac5a94
            recruit_apportionment_random = FALSE,
            do_recruits_move = TRUE
        )
    )
}<|MERGE_RESOLUTION|>--- conflicted
+++ resolved
@@ -165,12 +165,10 @@
             removals_input = "catch",
             simulate_observations = TRUE,
             region_apportionment = matrix(1/model_dimensions$nregions, nrow=model_dimensions$nyears, ncol=model_dimensions$nregions),
+            region_apportionment = matrix(1/model_dimensions$nregions, nrow=model_dimensions$nyears, ncol=model_dimensions$nregions),
             fleet_apportionment = array(1/model_dimensions$nfleets, dim=c(model_dimensions$nyears, model_dimensions$nfleets, model_dimensions$nregions)),
-<<<<<<< HEAD
+            recruit_apportionment = matrix(1/model_dimensions$nregions, nrow=(model_dimensions$nyears+1), ncol=model_dimensions$nregions),
             recruit_apportionment = matrix(1/model_dimensions$nregions, nrow=model_dimensions$nyears+1, ncol=model_dimensions$nregions),
-=======
-            recruit_apportionment = matrix(1/model_dimensions$nregions, nrow=(model_dimensions$nyears+1), ncol=model_dimensions$nregions),
->>>>>>> 23ac5a94
             recruit_apportionment_random = FALSE,
             do_recruits_move = TRUE
         )
