--- conflicted
+++ resolved
@@ -28,10 +28,9 @@
 srv_ind - 1 = include, 0 = exclude, matrix dim T, n_srv
 
 patc_obs  # proportion at age and time - catch: age comps
-patc_ind  
+patc_ind  # prob not these names but the general idea is there
 patc_iss
 
-<<<<<<< HEAD
 
 ### NOAA License
 
@@ -49,12 +48,3 @@
 [U.S. Department of Commerce](https://www.commerce.gov/) | [National
 Oceanographic and Atmospheric Administration](https://www.noaa.gov) |
 [NOAA Fisheries](https://www.fisheries.noaa.gov/)
-=======
-pltc_obs  # proportion at length and time - catch: length comps
-pltc_ind  
-pltc_iss
-
-pats_obs  # proportion at age and time - survey: age comps
-pats_ind  
-pats_iss
->>>>>>> 476fda52
